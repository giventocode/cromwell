package cromwell.backend.impl.jes

import java.nio.file.Path

import akka.actor.{Actor, ActorRef}
import better.files._
import cromwell.backend.BackendWorkflowDescriptor
import cromwell.backend.callcaching.JobCachingActorHelper
import cromwell.backend.impl.jes.io.{JesAttachedDisk, JesWorkingDisk}
import cromwell.core.logging.JobLogging
import cromwell.core.path.PathImplicits._

import scala.util.Try

trait JesJobCachingActorHelper extends JobCachingActorHelper {
  this: Actor with JobLogging =>

  val ExecParamName = "exec"
  val MonitoringParamName = "monitoring"

  val JesMonitoringScript: Path = JesWorkingDisk.MountPoint.resolve("monitoring.sh")
  val JesMonitoringLogFile: Path = JesWorkingDisk.MountPoint.resolve("monitoring.log")

  def jesConfiguration: JesConfiguration

  def initializationData: JesBackendInitializationData

  def serviceRegistryActor: ActorRef
  
  def workflowDescriptor: BackendWorkflowDescriptor

  def getPath(str: String): Try[Path] = jesCallPaths.getPath(str)

<<<<<<< HEAD
  override lazy val configurationDescriptor = jesConfiguration.configurationDescriptor

  lazy val jesCallPaths = {
=======
  lazy val jesCallPaths: JesJobPaths = {
>>>>>>> 26ade632
    val workflowPaths = if (workflowDescriptor.breadCrumbs.isEmpty) {
      initializationData.workflowPaths
    } else {
      new JesWorkflowPaths(workflowDescriptor, jesConfiguration)(context.system)
    }
    
    workflowPaths.toJobPaths(jobDescriptor.key)
  }

  lazy val runtimeAttributes = JesRuntimeAttributes(jobDescriptor.runtimeAttributes, jobLogger)

  lazy val retryable: Boolean = jobDescriptor.key.attempt <= runtimeAttributes.preemptible
  lazy val workingDisk: JesAttachedDisk = runtimeAttributes.disks.find(_.name == JesWorkingDisk.Name).get

  lazy val callRootPath: Path = jesCallPaths.callExecutionRoot
<<<<<<< HEAD
  lazy val returnCodeFilename = jesCallPaths.returnCodeFilename
  lazy val returnCodeGcsPath = jesCallPaths.returnCode
  lazy val jesStdoutFile = jesCallPaths.stdout
  lazy val jesStderrFile = jesCallPaths.stderr
  lazy val jesLogFilename = jesCallPaths.jesLogFilename
  lazy val defaultMonitoringOutputPath = callRootPath.resolve(JesMonitoringLogFile)
=======
  lazy val returnCodeFilename: String = jesCallPaths.returnCodeFilename
  lazy val returnCodeGcsPath: Path = jesCallPaths.returnCode
  lazy val jesStdoutFile: Path = jesCallPaths.stdout
  lazy val jesStderrFile: Path = jesCallPaths.stderr
  lazy val jesLogFilename: String = jesCallPaths.jesLogFilename
  lazy val defaultMonitoringOutputPath: Path = callRootPath.resolve(JesMonitoringLogFile)
>>>>>>> 26ade632

  lazy val maxPreemption: Int = runtimeAttributes.preemptible
  lazy val preemptible: Boolean = jobDescriptor.key.attempt <= maxPreemption

<<<<<<< HEAD
  lazy val jesAttributes = jesConfiguration.jesAttributes
  lazy val monitoringScript: Option[JesInput] = {
    jesCallPaths.monitoringPath map { path =>
      JesFileInput(s"$MonitoringParamName-in", path.toUri.toString,
=======
  lazy val jesAttributes: JesAttributes = jesConfiguration.jesAttributes
  lazy val monitoringScript: Option[JesInput] = {
    jesCallPaths.monitoringPath map { path =>
      JesFileInput(s"$MonitoringParamName-in", path.toRealString,
>>>>>>> 26ade632
        JesWorkingDisk.MountPoint.resolve(JesMonitoringScript), workingDisk)
    }
  }
  lazy val monitoringOutput: Option[JesFileOutput] = monitoringScript map { _ => JesFileOutput(s"$MonitoringParamName-out",
    defaultMonitoringOutputPath.toString, File(JesMonitoringLogFile).path, workingDisk)
  }

<<<<<<< HEAD
  // Implements CacheHitDuplicating.metadataKeyValues
  lazy val metadataKeyValues: Map[String, Any] = {
=======
  // Implements CacheHitDuplicating.startMetadataKeyValues
  def startMetadataKeyValues: Map[String, Any] = {
>>>>>>> 26ade632
    val runtimeAttributesMetadata: Map[String, Any] = runtimeAttributes.asMap map {
      case (key, value) => s"runtimeAttributes:$key" -> value
    }
    
    val otherMetadata: Map[String, Any] = Map(
      JesMetadataKeys.GoogleProject -> jesAttributes.project,
      JesMetadataKeys.ExecutionBucket -> jesAttributes.executionBucket,
      JesMetadataKeys.EndpointUrl -> jesAttributes.endpointUrl,
      "preemptible" -> preemptible,
      "cache:allowResultReuse" -> true
    )

    runtimeAttributesMetadata ++ jesCallPaths.metadataPaths ++ otherMetadata
  }
}<|MERGE_RESOLUTION|>--- conflicted
+++ resolved
@@ -31,13 +31,7 @@
 
   def getPath(str: String): Try[Path] = jesCallPaths.getPath(str)
 
-<<<<<<< HEAD
-  override lazy val configurationDescriptor = jesConfiguration.configurationDescriptor
-
-  lazy val jesCallPaths = {
-=======
   lazy val jesCallPaths: JesJobPaths = {
->>>>>>> 26ade632
     val workflowPaths = if (workflowDescriptor.breadCrumbs.isEmpty) {
       initializationData.workflowPaths
     } else {
@@ -53,36 +47,20 @@
   lazy val workingDisk: JesAttachedDisk = runtimeAttributes.disks.find(_.name == JesWorkingDisk.Name).get
 
   lazy val callRootPath: Path = jesCallPaths.callExecutionRoot
-<<<<<<< HEAD
-  lazy val returnCodeFilename = jesCallPaths.returnCodeFilename
-  lazy val returnCodeGcsPath = jesCallPaths.returnCode
-  lazy val jesStdoutFile = jesCallPaths.stdout
-  lazy val jesStderrFile = jesCallPaths.stderr
-  lazy val jesLogFilename = jesCallPaths.jesLogFilename
-  lazy val defaultMonitoringOutputPath = callRootPath.resolve(JesMonitoringLogFile)
-=======
   lazy val returnCodeFilename: String = jesCallPaths.returnCodeFilename
   lazy val returnCodeGcsPath: Path = jesCallPaths.returnCode
   lazy val jesStdoutFile: Path = jesCallPaths.stdout
   lazy val jesStderrFile: Path = jesCallPaths.stderr
   lazy val jesLogFilename: String = jesCallPaths.jesLogFilename
   lazy val defaultMonitoringOutputPath: Path = callRootPath.resolve(JesMonitoringLogFile)
->>>>>>> 26ade632
 
   lazy val maxPreemption: Int = runtimeAttributes.preemptible
   lazy val preemptible: Boolean = jobDescriptor.key.attempt <= maxPreemption
 
-<<<<<<< HEAD
-  lazy val jesAttributes = jesConfiguration.jesAttributes
-  lazy val monitoringScript: Option[JesInput] = {
-    jesCallPaths.monitoringPath map { path =>
-      JesFileInput(s"$MonitoringParamName-in", path.toUri.toString,
-=======
   lazy val jesAttributes: JesAttributes = jesConfiguration.jesAttributes
   lazy val monitoringScript: Option[JesInput] = {
     jesCallPaths.monitoringPath map { path =>
       JesFileInput(s"$MonitoringParamName-in", path.toRealString,
->>>>>>> 26ade632
         JesWorkingDisk.MountPoint.resolve(JesMonitoringScript), workingDisk)
     }
   }
@@ -90,13 +68,8 @@
     defaultMonitoringOutputPath.toString, File(JesMonitoringLogFile).path, workingDisk)
   }
 
-<<<<<<< HEAD
-  // Implements CacheHitDuplicating.metadataKeyValues
-  lazy val metadataKeyValues: Map[String, Any] = {
-=======
   // Implements CacheHitDuplicating.startMetadataKeyValues
   def startMetadataKeyValues: Map[String, Any] = {
->>>>>>> 26ade632
     val runtimeAttributesMetadata: Map[String, Any] = runtimeAttributes.asMap map {
       case (key, value) => s"runtimeAttributes:$key" -> value
     }
