package cromwell.backend.sfs

import akka.actor.{ActorRef, Props}
import cats.data.Validated.{Invalid, Valid}
<<<<<<< HEAD
import cromwell.backend.BackendJobExecutionActor.BackendJobExecutionResponse
import cromwell.backend.{BackendConfigurationDescriptor, BackendInitializationData, BackendJobDescriptor, BackendJobDescriptorKey, BackendLifecycleActorFactory, BackendWorkflowDescriptor}
=======
import cromwell.backend._
import cromwell.backend.standard.StandardLifecycleActorFactory
>>>>>>> 26ade632
import cromwell.core.Dispatcher
import cromwell.core.Dispatcher._
import cromwell.core.path.{DefaultPathBuilderFactory, PathBuilderFactory}
import cromwell.filesystems.gcs.{GcsPathBuilderFactory, GoogleConfiguration}
import lenthall.exception.MessageAggregation
import net.ceedubs.ficus.Ficus._
import wdl4s.TaskCall
import wdl4s.expression.WdlStandardLibraryFunctions

/**
  * A factory that can be extended for any shared file system implementation.
  *
  * See the SharedFileSystemAsyncJobExecutionActor for more info.
  */
trait SharedFileSystemBackendLifecycleActorFactory extends StandardLifecycleActorFactory {

  override def jobIdKey: String = SharedFileSystemJob.JobIdKey

  /**
    * If the backend sets a gcs authentication mode, try to create a PathBuilderFactory with it.
<<<<<<< HEAD
    */
  lazy val gcsPathBuilderFactory: Option[GcsPathBuilderFactory] = {
    configurationDescriptor.backendConfig.as[Option[String]]("filesystems.gcs.auth") map { configAuth =>
      GoogleConfiguration(configurationDescriptor.globalConfig).auth(configAuth) match {
        case Valid(auth) => GcsPathBuilderFactory(auth)
        case Invalid(error) => throw new MessageAggregation {
          override def exceptionContext: String = "Failed to parse gcs auth configuration"
          override def errorMessages: Traversable[String] = error.toList
        }
      }
    }
  }

  lazy val pathBuilderFactories: List[PathBuilderFactory] = List(gcsPathBuilderFactory, Option(DefaultPathBuilderFactory)).flatten

  /**
    * Config values for the backend, and a pointer to the global config.
    *
    * This is the single parameter passed into each factory during creation.
    *
    * @return The backend configuration.
=======
>>>>>>> 26ade632
    */
  lazy val gcsPathBuilderFactory: Option[GcsPathBuilderFactory] = {
    configurationDescriptor.backendConfig.as[Option[String]]("filesystems.gcs.auth") map { configAuth =>
      GoogleConfiguration(configurationDescriptor.globalConfig).auth(configAuth) match {
        case Valid(auth) => GcsPathBuilderFactory(auth)
        case Invalid(error) => throw new MessageAggregation {
          override def exceptionContext: String = "Failed to parse gcs auth configuration"

          override def errorMessages: Traversable[String] = error.toList
        }
      }
    }
  }

  lazy val pathBuilderFactories: List[PathBuilderFactory] = List(gcsPathBuilderFactory, Option(DefaultPathBuilderFactory)).flatten

  /**
    * Returns the initialization class, or by default uses the `SharedFileSystemInitializationActor`.
    *
    * @return the initialization class.
    */
  def initializationActorClass: Class[_ <: SharedFileSystemInitializationActor] =
    classOf[SharedFileSystemInitializationActor]

<<<<<<< HEAD
  /**
    * Returns the main engine for async execution.
    *
    * @return the main engine for async execution.
    */
  def asyncJobExecutionActorClass: Class[_ <: SharedFileSystemAsyncJobExecutionActor]

  override def workflowInitializationActorProps(workflowDescriptor: BackendWorkflowDescriptor, calls: Set[TaskCall],
                                                serviceRegistryActor: ActorRef) = {
=======
  override def workflowInitializationActorProps(workflowDescriptor: BackendWorkflowDescriptor, calls: Set[TaskCall],
                                                serviceRegistryActor: ActorRef): Option[Props] = {
>>>>>>> 26ade632
    val params = SharedFileSystemInitializationActorParams(serviceRegistryActor, workflowDescriptor,
      configurationDescriptor, calls, pathBuilderFactories)
    Option(Props(initializationActorClass, params).withDispatcher(Dispatcher.BackendDispatcher))
  }

  override def cacheHitCopyingActorProps = Option(cacheHitCopyingActorInner _)

  def cacheHitCopyingActorInner(jobDescriptor: BackendJobDescriptor,
                                initializationDataOption: Option[BackendInitializationData],
                                serviceRegistryActor: ActorRef): Props = {
    Props(
      new SharedFileSystemCacheHitCopyingActor(
        jobDescriptor, configurationDescriptor, initializationDataOption, serviceRegistryActor)
    ).withDispatcher(BackendDispatcher)
  }

  override def expressionLanguageFunctions(workflowDescriptor: BackendWorkflowDescriptor,
                                           jobKey: BackendJobDescriptorKey,
                                           initializationData: Option[BackendInitializationData]):
  WdlStandardLibraryFunctions = {
    SharedFileSystemExpressionFunctions(workflowDescriptor, configurationDescriptor, jobKey, initializationData)
  }
}<|MERGE_RESOLUTION|>--- conflicted
+++ resolved
@@ -2,13 +2,8 @@
 
 import akka.actor.{ActorRef, Props}
 import cats.data.Validated.{Invalid, Valid}
-<<<<<<< HEAD
-import cromwell.backend.BackendJobExecutionActor.BackendJobExecutionResponse
-import cromwell.backend.{BackendConfigurationDescriptor, BackendInitializationData, BackendJobDescriptor, BackendJobDescriptorKey, BackendLifecycleActorFactory, BackendWorkflowDescriptor}
-=======
 import cromwell.backend._
 import cromwell.backend.standard.StandardLifecycleActorFactory
->>>>>>> 26ade632
 import cromwell.core.Dispatcher
 import cromwell.core.Dispatcher._
 import cromwell.core.path.{DefaultPathBuilderFactory, PathBuilderFactory}
@@ -29,30 +24,6 @@
 
   /**
     * If the backend sets a gcs authentication mode, try to create a PathBuilderFactory with it.
-<<<<<<< HEAD
-    */
-  lazy val gcsPathBuilderFactory: Option[GcsPathBuilderFactory] = {
-    configurationDescriptor.backendConfig.as[Option[String]]("filesystems.gcs.auth") map { configAuth =>
-      GoogleConfiguration(configurationDescriptor.globalConfig).auth(configAuth) match {
-        case Valid(auth) => GcsPathBuilderFactory(auth)
-        case Invalid(error) => throw new MessageAggregation {
-          override def exceptionContext: String = "Failed to parse gcs auth configuration"
-          override def errorMessages: Traversable[String] = error.toList
-        }
-      }
-    }
-  }
-
-  lazy val pathBuilderFactories: List[PathBuilderFactory] = List(gcsPathBuilderFactory, Option(DefaultPathBuilderFactory)).flatten
-
-  /**
-    * Config values for the backend, and a pointer to the global config.
-    *
-    * This is the single parameter passed into each factory during creation.
-    *
-    * @return The backend configuration.
-=======
->>>>>>> 26ade632
     */
   lazy val gcsPathBuilderFactory: Option[GcsPathBuilderFactory] = {
     configurationDescriptor.backendConfig.as[Option[String]]("filesystems.gcs.auth") map { configAuth =>
@@ -77,20 +48,8 @@
   def initializationActorClass: Class[_ <: SharedFileSystemInitializationActor] =
     classOf[SharedFileSystemInitializationActor]
 
-<<<<<<< HEAD
-  /**
-    * Returns the main engine for async execution.
-    *
-    * @return the main engine for async execution.
-    */
-  def asyncJobExecutionActorClass: Class[_ <: SharedFileSystemAsyncJobExecutionActor]
-
-  override def workflowInitializationActorProps(workflowDescriptor: BackendWorkflowDescriptor, calls: Set[TaskCall],
-                                                serviceRegistryActor: ActorRef) = {
-=======
   override def workflowInitializationActorProps(workflowDescriptor: BackendWorkflowDescriptor, calls: Set[TaskCall],
                                                 serviceRegistryActor: ActorRef): Option[Props] = {
->>>>>>> 26ade632
     val params = SharedFileSystemInitializationActorParams(serviceRegistryActor, workflowDescriptor,
       configurationDescriptor, calls, pathBuilderFactories)
     Option(Props(initializationActorClass, params).withDispatcher(Dispatcher.BackendDispatcher))
